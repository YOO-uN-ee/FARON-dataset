--- conflicted
+++ resolved
@@ -14,35 +14,6 @@
     device_map='auto'
 )
 
-<<<<<<< HEAD
-# processor = LlavaNextProcessor.from_pretrained(model_id)
-# model = LlavaNextForConditionalGeneration.from_pretrained(
-#     model_id, 
-#     torch_dtype=torch.float16, 
-#     low_cpu_mem_usage=True,
-#     device_map="auto" # Requires CUDA
-# )
-print("Model Loaded.")
-
-# --- 2. Prompt Templates ---
-
-def run_inference(image, text_prompt):
-    """Generic inference helper for LLaVA."""
-    # LLaVA 1.5 prompt format: "USER: <image>\n<prompt>\nASSISTANT:"
-    # prompt = f"USER: <image>\n{text_prompt}\nASSISTANT:"
-
-    conversation = [
-        {
-            "role": "user",
-            "content": [
-                {"type": "image"},
-                {"type": "text", "text": text_prompt},
-            ],
-        },
-    ]
-
-    inputs = processor.apply_chat_template(conversation, images=[image], add_generation_prompt=True, tokenize=True, return_dict=True, return_tensors="pt")
-=======
 def run_inference(image, 
                   text_prompt:str):
     
@@ -67,7 +38,6 @@
         ]
 
     inputs = processor.apply_chat_template(conversation, add_generation_prompt=True, tokenize=True, return_dict=True, return_tensors="pt")
->>>>>>> 73d8c091
     inputs = inputs.to(model.device, torch.float16)
         
     output = model.generate(**inputs, max_new_tokens=512)
